<<<<<<< HEAD
alembic
aiocontextvars
bs4
datetime
gevent
jinja2
jupyterhub
nbgrader
notebook
psycopg2-binary
raven
selenium
sentry-sdk
sqlalchemy
tornado==5.1.1
traitlets
wheel
=======
# Requirments are in setup.py
.
>>>>>>> 90701525
<|MERGE_RESOLUTION|>--- conflicted
+++ resolved
@@ -1,22 +1,2 @@
-<<<<<<< HEAD
-alembic
-aiocontextvars
-bs4
-datetime
-gevent
-jinja2
-jupyterhub
-nbgrader
-notebook
-psycopg2-binary
-raven
-selenium
-sentry-sdk
-sqlalchemy
-tornado==5.1.1
-traitlets
-wheel
-=======
 # Requirments are in setup.py
-.
->>>>>>> 90701525
+.