<<<<<<< HEAD
import re

=======
import os

import requests
>>>>>>> 035a60ea
from jupyterhub.handlers import BaseHandler as JupyterHubBaseHandler
from jupyterhub.services.auth import HubAuthenticated, HubOAuthenticated
from jupyterhub.utils import url_path_join
from nbexchange import orm
from tornado import gen, web
from urllib.parse import quote_plus, unquote, unquote_plus


class BaseHandler(HubOAuthenticated, JupyterHubBaseHandler):
    """An nbexchange base handler"""

    # register URL patterns
    urls = []

    # Root location for data to be written to
    base_storage_location = "/tmp"

    def get_auth_state(self, username=None):
        url = "{}users/{}".format(self.settings["hub_api_url"], username)
        headers = {
            "Authorization": "token {}".format(os.environ.get("JUPYTERHUB_API_TOKEN"))
        }
        r = requests.get(url, headers=headers)
        r.raise_for_status()
        user = r.json()
        return user.get("auth_state", {})

    @property
    def nbex_user(self):

        hub_user = self.get_current_user()
        hub_username = hub_user.get("name")
        hub_auth_state = self.get_auth_state(username=hub_username)

        ### Bodge.

        current_course = hub_auth_state.get("course_id")
        current_role = hub_auth_state.get("course_role")
        course_title = hub_auth_state.get("course_title", "no_title")

        if not (current_course and current_role):
            return

        # TODO: this puts a hard restriction on the usernames having an underscore in them, which we do not want
        # THe solution is to get the organisation id from the user state stored in jupyterhub instead of deriving it
        # from the username
        org_id, name = hub_user.get("name").split("_", 1)  # we only want the first part
        org_id = 1 if org_id is None else org_id
        self.org_id = org_id

        user = orm.User.find_by_name(db=self.db, name=hub_username, log=self.log)
        if user is None:
            self.log.debug(
                "New user details: name:{}, org_id:{}".format(hub_username, org_id)
            )
            user = orm.User(name=hub_username, org_id=org_id)
            self.db.add(user)

        course = orm.Course.find_by_code(
            db=self.db, code=current_course, org_id=org_id, log=self.log
        )
        if course is None:
            self.log.debug(
                "New course details: code:{}, org_id:{}".format(current_course, org_id)
            )
            course = orm.Course(org_id=org_id, course_code=current_course)
            if course_title:
                self.log.debug("Adding title {}".format(course_title))
                course.course_title = course_title
            self.db.add(course)

        # Check to see if we have a subscription (for this course)
        self.log.debug(
            "Looking for subscription for: user:{}, course:{}, role:{} ".format(
                user.id, course.id, current_role
            )
        )

        subscription = orm.Subscription.find_by_set(
            db=self.db, user_id=user.id, course_id=course.id, role=current_role
        )
        if subscription is None:
            self.log.debug(
                "New subscription details: user:{}, course:{}, role:{} ".format(
                    user.id, course.id, current_role
                )
            )
            subscription = orm.Subscription(
                user_id=user.id, course_id=course.id, role=current_role
            )
            self.db.add(subscription)

        self.db.commit()

        courses = {}

        for subscription in user.courses:
            if not subscription.course.course_code in courses:
                courses[subscription.course.course_code] = {}
            courses[subscription.course.course_code][subscription.role] = 1

        model = {
            "kind": "user",
            "ormUser": user,
            "name": user.name,
            "org_id": user.org_id,
            "current_course": current_course,
            "current_role": current_role,
            "courses": courses,
            "auth_state": hub_auth_state,
        }
        return model

    @property
    def hub_auth(self):
        return self.settings.get("hub_auth")

    @property
    def csp_report_uri(self):
        return self.settings.get(
            "csp_report_uri",
            url_path_join(
                self.settings.get("hub_base_url", "/hub"), "security/csp-report"
            ),
        )

    @property
    def template_namespace(self):
        user = self.get_current_user()
        return dict(
            prefix=self.base_url,
            user=user,
            login_url=self.settings["login_url"],
            logout_url=self.settings["logout_url"],
            static_url=self.static_url,
            version_hash=self.version_hash,
        )

    def finish(self, *args, **kwargs):
        return super(JupyterHubBaseHandler, self).finish(*args, **kwargs)

    def param_decode(self, value):
        unquote(value) if re.search("%20", value) else unquote_plus(value)
        return value


class Template404(BaseHandler):
    """Render nbexchange's 404 template"""

    urls = [".*"]

    def prepare(self):
        raise web.HTTPError(404)<|MERGE_RESOLUTION|>--- conflicted
+++ resolved
@@ -1,11 +1,6 @@
-<<<<<<< HEAD
 import re
-
-=======
 import os
-
 import requests
->>>>>>> 035a60ea
 from jupyterhub.handlers import BaseHandler as JupyterHubBaseHandler
 from jupyterhub.services.auth import HubAuthenticated, HubOAuthenticated
 from jupyterhub.utils import url_path_join
