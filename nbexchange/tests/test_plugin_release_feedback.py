--- conflicted
+++ resolved
@@ -109,11 +109,7 @@
             "&assignment_id=assign_1"
             "&notebook=feedback"
             "&student=1"
-<<<<<<< HEAD
-            "&timestamp=2020-01-01T00%3A00%3A00"
-=======
             "&timestamp=2020-01-01+00%3A00%3A00.000000+UTC"
->>>>>>> bfecbd8b
             "&checksum=" + checksum
         )
         assert kwargs.get("method").lower() == "post"
@@ -195,11 +191,7 @@
                 "&assignment_id=assign_1"
                 "&notebook=feedback1"
                 "&student=1"
-<<<<<<< HEAD
-                "&timestamp=2020-01-01T00%3A01%3A00"
-=======
                 "&timestamp=2020-01-01+01%3A00%3A00.000000+UTC"
->>>>>>> bfecbd8b
                 "&checksum=" + checksum1
             )
             assert kwargs.get("method").lower() == "post"
@@ -217,11 +209,7 @@
                 "&assignment_id=assign_1"
                 "&notebook=feedback2"
                 "&student=1"
-<<<<<<< HEAD
-                "&timestamp=2020-01-01T00%3A01%3A00"
-=======
                 "&timestamp=2020-01-01+01%3A00%3A00.000000+UTC"
->>>>>>> bfecbd8b
                 "&checksum=" + checksum2
             )
             assert kwargs.get("method").lower() == "post"
